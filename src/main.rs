use axum::{
    routing::{get, post},
    Extension, Router,
};
use dotenvy::dotenv;
use std::collections::HashMap;
use std::net::SocketAddr;
use std::sync::{Arc, Mutex};
use tracing_subscriber::{layer::SubscriberExt, util::SubscriberInitExt};
use utoipa::OpenApi;
use utoipa_swagger_ui::SwaggerUi;

mod api_docs;
mod auth;
mod db;
mod entities;
mod handlers;
mod providers;
mod services;

use api_docs::ApiDoc;
use db::{ensure_schema_exists, init_db};
use handlers::auth_handler;
use handlers::google_handler as auth_google;
use providers::google_provider::init_google_client;

use tower_http::cors::{CorsLayer, Any};

// fixme Simple in-memory storage for OAuth state and verifiers
#[derive(Clone)]
pub struct OAuthState {
    states: Arc<Mutex<HashMap<String, String>>>,
}

impl OAuthState {
    fn new() -> Self {
        OAuthState {
            states: Arc::new(Mutex::new(HashMap::new())),
        }
    }

    pub fn set(&self, state: String, verifier: String) {
        let mut states = self
            .states
            .lock()
            .map_err(|_| "Failed to lock mutex")
            .expect("Failed to lock OAuth state mutex");
        states.insert(state, verifier);
    }

    pub fn get(&self, state: String) -> Option<String> {
        let states = self
            .states
            .lock()
            .map_err(|_| "Failed to lock mutex")
            .expect("Failed to lock OAuth state mutex");
        states.get(&state).cloned()
    }
}

#[tokio::main(flavor = "current_thread")]
async fn main() -> Result<(), Box<dyn std::error::Error>> {
    tracing_subscriber::registry()
        .with(tracing_subscriber::EnvFilter::new(
            std::env::var("RUST_LOG").unwrap_or_else(|_| "info".into()),
        ))
        .with(tracing_subscriber::fmt::layer())
        .init();

    dotenv().ok();

    let db = init_db().await?;

    ensure_schema_exists(&db).await?;
    tracing::info!("Database schema initialized");

    let google_client = Arc::new(init_google_client());
    let oauth_state = OAuthState::new();

    let openapi = ApiDoc::openapi();

    let api_routes = Router::new().route(
        "/auth/register/teacher",
        post(auth_handler::register_teacher),
    );

    let auth_routes = Router::new()
        .route("/auth/google", get(auth_google::google_login))
        .route("/auth/callback/google", get(auth_google::google_callback));

    let cors_layer = CorsLayer::new()
    .allow_origin(Any); //fixme: when we have the prod url

    let app = Router::new()
        .route("/", get(|| async { "Hello from Auth Service!" }))
        .merge(auth_routes)
        .merge(api_routes)
<<<<<<< HEAD
        .merge(SwaggerUi::new("/swagger-ui").url("/api-docs/openapi.json", openapi))
=======
        .merge(
            SwaggerUi::new("/swagger-ui")
                .url("/api-docs/openapi.json", openapi)
        )
        .layer(cors_layer)
>>>>>>> 7cba22d1
        .layer(Extension(google_client))
        .layer(Extension(oauth_state))
        .layer(Extension(Arc::new(db)));

    start_server(app).await?;

    Ok(())
}

async fn start_server(app: Router) -> Result<(), Box<dyn std::error::Error>> {
    let addr = SocketAddr::from(([127, 0, 0, 1], 3000));
    tracing::info!("Server started on {}", addr);

    match tokio::net::TcpListener::bind(&addr).await {
        Ok(listener) => {
            axum::serve(listener, app.into_make_service()).await?;
            Ok(())
        }
        Err(e) => {
            tracing::error!("Failed to bind to address: {}", e);
            Err(e.into())
        }
    }
}<|MERGE_RESOLUTION|>--- conflicted
+++ resolved
@@ -70,7 +70,7 @@
     dotenv().ok();
 
     let db = init_db().await?;
-
+    
     ensure_schema_exists(&db).await?;
     tracing::info!("Database schema initialized");
 
@@ -95,21 +95,17 @@
         .route("/", get(|| async { "Hello from Auth Service!" }))
         .merge(auth_routes)
         .merge(api_routes)
-<<<<<<< HEAD
-        .merge(SwaggerUi::new("/swagger-ui").url("/api-docs/openapi.json", openapi))
-=======
         .merge(
             SwaggerUi::new("/swagger-ui")
                 .url("/api-docs/openapi.json", openapi)
         )
         .layer(cors_layer)
->>>>>>> 7cba22d1
         .layer(Extension(google_client))
         .layer(Extension(oauth_state))
         .layer(Extension(Arc::new(db)));
 
     start_server(app).await?;
-
+    
     Ok(())
 }
 
